import math

import torch
from torch.nn import Module, ModuleList
from torch import nn, einsum, Tensor
import torch.nn.functional as F

from rotary_embedding_torch import RotaryEmbedding
from beartype import beartype

from einops import rearrange

# helper functions

def exists(val):
    return val is not None

def default(val, d):
    return val if exists(val) else d

# sampling helpers

def log(t, eps = 1e-20):
    return torch.log(t.clamp(min = eps))

def gumbel_noise(t):
    noise = torch.zeros_like(t).uniform_(0, 1)
    return -log(-log(noise))

def gumbel_sample(t, temperature = 1., dim = -1):
    return ((t / max(temperature, 1e-10)) + gumbel_noise(t)).argmax(dim = dim)

def top_k(logits, thres = 0.9):
    k = math.ceil((1 - thres) * logits.shape[-1])
    val, ind = torch.topk(logits, k)
    probs = torch.full_like(logits, float('-inf'))
    probs.scatter_(-1, ind, val)
    return probs

# different decoding strategies

@torch.no_grad()
def base_decoding(
    net: Module,
    prompt: Tensor,
    seq_len: int,
    temperature = 1.,
    filter_thres = 0.9,
):
    prompt_seq_len, out = prompt.shape[-1], prompt.clone()
    sample_num_times = max(0, seq_len - prompt_seq_len)

    cache = None

    for _ in range(sample_num_times):
        logits, cache = net(out, cache = cache, return_cache = True)
        logits = logits[:, -1]

        logits = top_k(logits, thres = filter_thres)
        sample = gumbel_sample(logits, temperature = temperature, dim = -1)

        out = torch.cat((out, sample[..., None]), dim = -1)

    return out[..., prompt_seq_len:]

def safe_div(num, den, eps = 1e-10):
    return num / max(den, eps)

def find_first_true_index(bool_tensor, dim = -1):
<<<<<<< HEAD
    return (bool_tensor.cumsum(dim = dim)).sum(dim = dim)
=======
    return (bool_tensor.cumsum(dim = dim) == 0).sum(dim = dim)
>>>>>>> 3d8aa554

@torch.no_grad()
def speculative_decoding(
    net: Module,
    small_net: Module,
    prompt: Tensor,
    seq_len: int,
    gamma: int = 5,
    temperature = 1.,
    filter_thres = 0.9,
    lenience = 1.
):
    """
    eq. algorithm 1 in paper https://arxiv.org/abs/2211.17192
    """

    prompt_seq_len, out, device = prompt.shape[-1], prompt.clone(), prompt.device
    sample_num_times = max(0, seq_len - prompt_seq_len)

    assert prompt.shape[0] == 1, 'batched spec decoding not supported yet'

    cache = None
    small_cache = None

    while out.shape[-1] < seq_len:

        # predict with smaller network

        all_small_logits = []
        q_sampled_out = []

        for _ in range(gamma):
            small_logits, small_cache = small_net(out, cache = small_cache, return_cache = True)
            small_logits = small_logits[:, -1]

            small_logits = top_k(small_logits, thres = filter_thres)
            all_small_logits.append(small_logits)

            sample = gumbel_sample(small_logits, temperature = temperature, dim = -1)
            out = torch.cat((out, sample[..., None]), dim = -1)

            q_sampled_out.append(rearrange(sample, 'b -> b 1 1'))

        q_sampled_out = torch.cat(q_sampled_out, dim = -2)
        small_logits = torch.stack(all_small_logits, dim = -2)

        # verify with larger network

        logits, cache = net(out, cache = cache, return_cache = True)

        logits = logits[..., -(gamma + 1):, :]
        logits = top_k(logits, thres = filter_thres)

        # prob and prob of small model (p(x) and q(x) in algorithm 1)

        prob = safe_div(logits, temperature).softmax(dim = -1)
        small_prob = safe_div(small_logits, temperature).softmax(dim = -1)

        p, prob_next = prob[:, :-1], prob[:, -1]

        p = p.gather(-1, q_sampled_out)
        q = small_prob.gather(-1, q_sampled_out) * lenience
        r = random_uniform = torch.zeros_like(q).float().uniform_(0, 1)

        accepted = find_first_true_index(r > (p / q))
        n = accepted[0][0] # need to handle batched spec decoding

        if n < gamma:
            adjusted_prob = F.relu(prob[:, n] - small_prob[:, n])
            prob_next = adjusted_prob / adjusted_prob.sum(dim = -1, keepdim = True)
            out = out[:, :-(gamma - n)]

        # adjust cache

        next_seq_len = out.shape[-1]
        cache = cache[..., :next_seq_len, :]
        small_cache = small_cache[..., :next_seq_len, :]

        # sample the additional token

        next_token = torch.multinomial(prob_next, 1)

        out = torch.cat((out, next_token), dim = -1)

    return out[..., prompt_seq_len:]

# norm

class RMSNorm(Module):
    def __init__(self, dim):
        super().__init__()
        self.scale = dim ** 0.5
        self.gamma = nn.Parameter(torch.ones(dim))

    def forward(self, x):
        return F.normalize(x, dim = -1) * self.scale * self.gamma

# attention and feedforward

class CausalAttention(Module):
    def __init__(
        self,
        dim,
        *,
        rotary_emb: RotaryEmbedding,
        dim_head = 64,
        heads = 8,
    ):
        super().__init__()
        self.scale = dim_head ** -0.5
        self.heads = heads
        dim_inner = dim_head * heads

        self.norm = RMSNorm(dim)
        self.rotary_emb = rotary_emb

        self.to_qkv = nn.Linear(dim, dim_inner * 3, bias = False)
        self.to_out = nn.Linear(dim_inner, dim, bias = False)

    def forward(
        self,
        x,
        cache = None
    ):
        h, device = self.heads, x.device

        x = self.norm(x)

        q, k, v = rearrange(self.to_qkv(x), 'b n (qkv h d) -> qkv b h n d', qkv = 3, h = h)

        if exists(cache):
            ck, cv = cache
            k = torch.cat((ck, k), dim = -2)
            v = torch.cat((cv, v), dim = -2)

        cached_kv = torch.stack((k, v))

        q, k = self.rotary_emb.rotate_queries_with_cached_keys(q, k)

        sim = einsum('b h i d, b h j d -> b h i j', q, k) * self.scale

        i, j = sim.shape[-2:]
        causal_mask = torch.ones((i, j), device = device, dtype = torch.bool).triu(j - i + 1)

        sim = sim.masked_fill(causal_mask, -torch.finfo(sim.dtype).max)

        attn = sim.softmax(dim = -1)

        out = einsum('b h i j, b h j d -> b h i d', attn, v)

        out = rearrange(out, 'b h n d -> b n (h d)')
        out = self.to_out(out)

        return out, cached_kv

def FeedForward(dim, mult = 4):
    dim_inner = dim * mult
    return nn.Sequential(
        RMSNorm(dim),
        nn.Linear(dim, dim_inner),
        nn.GELU(),
        nn.Linear(dim_inner, dim)
    )

# main class

class Decoder(Module):
    def __init__(
        self,
        *,
        num_tokens,
        dim,
        depth,
        heads = 8,
        dim_head = 64,
        ff_mult = 4,
        weight_tie_layers = False,
        ignore_index = -1
    ):
        super().__init__()
        self.token_emb = nn.Embedding(num_tokens, dim)

        self.layers = ModuleList([])

        rotary_emb = RotaryEmbedding(dim = dim_head)

        attn = None
        ff = None

        for _ in range(depth):

            if not weight_tie_layers or not (exists(attn) and exists(ff)):
                attn = CausalAttention(dim = dim, dim_head = dim_head, heads = heads, rotary_emb = rotary_emb)
                ff = FeedForward(dim = dim, mult = ff_mult)

            self.layers.append(ModuleList([attn, ff]))

        self.to_logits = nn.Sequential(
            RMSNorm(dim),
            nn.Linear(dim, num_tokens, bias = False)
        )

        self.ignore_index = ignore_index

    def forward(
        self,
        x,
        return_loss = False,
        return_cache = False,
        cache = None
    ):
        if return_loss:
            x, labels = x[:, :-1], x[:, 1:]

        x = self.token_emb(x)

        # next cache

        new_cached_kvs = []

        # if cache passed in, just use the last token

        if exists(cache):
            assert not self.training
            num_tokens_keep = x.shape[-2] - cache.shape[-2]
            x = x[:, -num_tokens_keep:]

        cache = default(cache, [])
        iter_cache = iter(cache)

        for attn, ff in self.layers:
            residual = x
            attn_out, cached_kv = attn(x, cache = next(iter_cache, None))
            x = residual + attn_out

            new_cached_kvs.append(cached_kv)

            x = ff(x) + x

        new_cached_kvs = torch.stack(new_cached_kvs)

        logits = self.to_logits(x)

        if not return_loss:
            if not return_cache:
                return logits

            return logits, new_cached_kvs

        return F.cross_entropy(
            rearrange(logits, 'b n c -> b c n'),
            labels,
            ignore_index = self.ignore_index
        )<|MERGE_RESOLUTION|>--- conflicted
+++ resolved
@@ -67,11 +67,7 @@
     return num / max(den, eps)
 
 def find_first_true_index(bool_tensor, dim = -1):
-<<<<<<< HEAD
-    return (bool_tensor.cumsum(dim = dim)).sum(dim = dim)
-=======
     return (bool_tensor.cumsum(dim = dim) == 0).sum(dim = dim)
->>>>>>> 3d8aa554
 
 @torch.no_grad()
 def speculative_decoding(
